--- conflicted
+++ resolved
@@ -64,12 +64,9 @@
     'FCSiamConc',
     'FCSiamDiff',
     'FarSeg',
-<<<<<<< HEAD
     'LSTMSeq2Seq',
-=======
     'Panopticon',
     'Panopticon_Weights',
->>>>>>> 7569ed11
     'ResNet18_Weights',
     'ResNet50_Weights',
     'ResNet152_Weights',
